{
  "name": "hackernews-node",
  "version": "1.0.0",
  "main": "index.js",
  "license": "MIT",
  "scripts": {
<<<<<<< HEAD
    "start": "node src/index.js"
=======
    "start": "node src/index.js",
    "dev": "npm-run-all --parallel start playground",
    "playground": "graphql playground",
    "prisma": "prisma"
>>>>>>> e83d92e5
  },
  "dependencies": {
    "bcryptjs": "^2.4.3",
    "graphql-yoga": "^1.7.0",
    "jsonwebtoken": "^8.2.0",
    "prisma-binding": "^1.5.16"
  }
}<|MERGE_RESOLUTION|>--- conflicted
+++ resolved
@@ -4,19 +4,18 @@
   "main": "index.js",
   "license": "MIT",
   "scripts": {
-<<<<<<< HEAD
-    "start": "node src/index.js"
-=======
     "start": "node src/index.js",
     "dev": "npm-run-all --parallel start playground",
     "playground": "graphql playground",
     "prisma": "prisma"
->>>>>>> e83d92e5
   },
   "dependencies": {
     "bcryptjs": "^2.4.3",
     "graphql-yoga": "^1.7.0",
     "jsonwebtoken": "^8.2.0",
     "prisma-binding": "^1.5.16"
+  },
+  "devDependencies": {
+    "npm-run-all": "^4.1.2"
   }
 }