--- conflicted
+++ resolved
@@ -4,17 +4,8 @@
 # The deployment stage, this will also be part of the API endpoint
 stage: dev
 
-<<<<<<< HEAD
 # Points to the file that holds your data model
 datamodel: datamodel.graphql
 
 # You can only access the API when providing JWTs that are signed with this secret
-secret: mysecret123
-=======
-# to disable authentication:
-# disableAuth: true
-secret: mysecret123
-
-# the file path pointing to your data model
-datamodel: datamodel.graphql
->>>>>>> e83d92e5
+secret: mysecret123