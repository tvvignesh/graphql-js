--- conflicted
+++ resolved
@@ -18,11 +18,9 @@
 yarn global add prisma
 ```
 
-<<<<<<< HEAD
 You need to setup a Prisma service. You can refer to [this Quickstart](https://www.prisma.io/docs/quickstart/) to learn how.
-=======
+
 ### 3. Deploy the Prisma database service
->>>>>>> d07c2c5a
 
 ```sh
 prisma deploy
